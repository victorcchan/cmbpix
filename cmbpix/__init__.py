--- conflicted
+++ resolved
@@ -1,8 +1,3 @@
-<<<<<<< HEAD
 "cmbpix: Tools for pixel-space CMB analysis."
 from .utils import *
-from .lensing import *
-=======
-from .utils import *
-from lensing.lensing import *
->>>>>>> a63add46
+from lensing.lensing import *